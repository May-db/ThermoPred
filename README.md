<<<<<<< HEAD
# ThermoPred
ThermoPred is a Web App that let's the user draw two reactants, and let's you know wether it's possible to react thermodynamically, while giving you the product (if it exists) and the Gibbs free energy of the reaction.

## Installation
To install this Web App, follow these steps:
1. set up your environement 
2. install these prerequisites: morefeus, xTB, Reaction-utils, Aizynthtrain, ...
3. clone this repository

## Usage
To use ThermoPred, simply navigate to the URL where the app is runing and try it out !
=======
>>>>>>> 533e5a3c
<|MERGE_RESOLUTION|>--- conflicted
+++ resolved
@@ -1,14 +1,11 @@
-<<<<<<< HEAD
-# ThermoPred
-ThermoPred is a Web App that let's the user draw two reactants, and let's you know wether it's possible to react thermodynamically, while giving you the product (if it exists) and the Gibbs free energy of the reaction.
-
-## Installation
-To install this Web App, follow these steps:
-1. set up your environement 
-2. install these prerequisites: morefeus, xTB, Reaction-utils, Aizynthtrain, ...
-3. clone this repository
-
-## Usage
-To use ThermoPred, simply navigate to the URL where the app is runing and try it out !
-=======
->>>>>>> 533e5a3c
+# ThermoPred
+ThermoPred is a Web App that let's the user draw two reactants, and let's you know wether it's possible to react thermodynamically, while giving you the product (if it exists) and the Gibbs free energy of the reaction.
+
+##Installation
+To install this Web App, follow these steps:
+1. set up your environement 
+2. install these prerequisites: morefeus, xTB, Reaction-utils, Aizynthtrain, ...
+3. clone this repository
+
+##Usage
+To use ThermoPred, simply navigate to the URL where the app is runing and try it out !